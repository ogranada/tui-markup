--- conflicted
+++ resolved
@@ -1,41 +1,14 @@
 #[cfg(test)]
 mod markup_parser {
-<<<<<<< HEAD
-    use std::error::Error;
-    use tui::{
-        backend::{Backend, TestBackend},
-        buffer::Buffer,
-        layout::Rect,
-        widgets::{Block, Borders},
-        Frame, Terminal,
-    };
-
-    use std::env::current_dir;
-    use tui_markup_renderer::{
-        markup_element::MarkupElement, parser::MarkupParser, render_actions::RenderActions,
-        utils::extract_attribute,
-=======
     use std::env::current_dir;
     use std::error::Error;
     use tui::{backend::TestBackend, buffer::Buffer, layout::Rect, widgets::Block, Terminal};
     use tui_markup_renderer::{
         markup_parser::MarkupParser,
         storage::{IRendererStorage, RendererStorage},
->>>>>>> 83fc93f4
     };
 
     // To catch panic use #[should_panic]
-
-    fn custom_process_block<B: Backend>(
-        child: &MarkupElement,
-        area: Rect,
-        f: &mut Frame<B>,
-    ) -> Option<()> {
-        let title = extract_attribute(child.attributes.clone(), "title");
-        let block = Block::default().title(title).borders(Borders::LEFT | Borders::RIGHT);
-        f.render_widget(block, area);
-        Some(())
-    }
 
     #[test]
     fn creation() -> Result<(), String> {
@@ -98,15 +71,6 @@
         let mp = MarkupParser::new(filepath.clone(), Some(store));
 
         let mut terminal = Terminal::new(backend)?;
-<<<<<<< HEAD
-        let frame = terminal.draw(|f| {
-            mp.render_ui(f, None);
-        })?;
-
-        assert_eq!(frame.buffer.get(1, 0).symbol, "B");
-
-        let expected = Buffer::with_lines(vec!["┌BTitle──┐", "│        │", "└────────┘"]);
-=======
         terminal.draw(|f| {
             mp.render_ui(f);
         })?;
@@ -116,46 +80,12 @@
             "│             │",
             "└─────────────┘",
         ]);
->>>>>>> 83fc93f4
         terminal.backend().assert_buffer(&expected);
         // assert_eq!(frame.buffer.get(3, 0).symbol, "H");
 
         Ok(())
     }
 
-<<<<<<< HEAD
-    #[test]
-    fn render_check_with_custom_blocks() -> Result<(), Box<dyn Error>> {
-        let filepath = match current_dir() {
-            Ok(exe_path) => format!(
-                "{}/tests/assets/sample_single_block.tml",
-                exe_path.display()
-            ),
-            Err(_e) => format!(""),
-        };
-        let mp = MarkupParser::new(filepath.clone());
-        let mut ra: RenderActions<TestBackend> = RenderActions::new();
-
-        let fnc: fn(node: &MarkupElement, area: Rect, f: &mut Frame<TestBackend>) -> Option<()> =
-            custom_process_block::<TestBackend>;
-        ra.add_action("block", fnc);
-
-        let backend = TestBackend::new(10, 3);
-        let mut terminal = Terminal::new(backend)?;
-        let frame = terminal.draw(|f| {
-            mp.render_ui(f, Some(ra));
-        })?;
-
-        assert_eq!(frame.buffer.get(1, 0).symbol, "B");
-
-        let expected = Buffer::with_lines(vec!["│BTitle  │", "│        │", "│        │"]);
-        terminal.backend().assert_buffer(&expected);
-
-        Ok(())
-    }
-
-=======
->>>>>>> 83fc93f4
     #[test]
     fn render_check2() -> Result<(), Box<dyn Error>> {
         let filepath = match current_dir() {
@@ -170,7 +100,7 @@
         let backend = TestBackend::new(10, 10);
         let mut terminal = Terminal::new(backend)?;
         let frame = terminal.draw(|f| {
-            mp.render_ui(f, None);
+            mp.render_ui(f);
         })?;
 
         assert_eq!(frame.buffer.get(1, 0).symbol, "N");
@@ -204,7 +134,7 @@
         let backend = TestBackend::new(20, 10);
         let mut terminal = Terminal::new(backend)?;
         terminal.draw(|f| {
-            mp.render_ui(f, None);
+            mp.render_ui(f);
         })?;
 
         let expected = Buffer::with_lines(vec![
@@ -238,7 +168,7 @@
         let backend = TestBackend::new(20, 10);
         let mut terminal = Terminal::new(backend)?;
         let frame = terminal.draw(|f| {
-            mp.render_ui(f, None);
+            mp.render_ui(f);
         })?;
 
         assert_eq!(frame.buffer.get(1, 0).symbol, "N");
@@ -272,7 +202,7 @@
         let backend = TestBackend::new(20, 10);
         let mut terminal = Terminal::new(backend)?;
         terminal.draw(|f| {
-            mp.render_ui(f, None);
+            mp.render_ui(f);
         })?;
 
         let expected = Buffer::with_lines(vec![
@@ -291,26 +221,4 @@
 
         Ok(())
     }
-<<<<<<< HEAD
-
-    #[test]
-    fn test_loop() -> Result<(), Box<dyn Error>> {
-        let filepath = match current_dir() {
-            Ok(exe_path) => format!("{}/tests/assets/sample_widgets_1.tml", exe_path.display()),
-            Err(_e) => format!(""),
-        };
-        let mp = MarkupParser::new(filepath.clone());
-
-        let backend = TestBackend::new(20, 10);
-        let mut terminal = Terminal::new(backend)?;
-        terminal.draw(|f| {
-            mp.render_ui(f, None);
-        })?;
-
-
-        Ok(())
-    }
-
-=======
->>>>>>> 83fc93f4
 }
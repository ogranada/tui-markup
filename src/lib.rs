
<<<<<<< HEAD
pub mod utils;
pub mod markup_element;
pub mod render_actions;
pub mod parser;
=======
pub mod markup_element;
pub mod markup_parser;
pub mod storage;
pub mod utils;
>>>>>>> 83fc93f4
<|MERGE_RESOLUTION|>--- conflicted
+++ resolved
@@ -1,12 +1,5 @@
 
-<<<<<<< HEAD
-pub mod utils;
-pub mod markup_element;
-pub mod render_actions;
-pub mod parser;
-=======
 pub mod markup_element;
 pub mod markup_parser;
 pub mod storage;
-pub mod utils;
->>>>>>> 83fc93f4
+pub mod utils;